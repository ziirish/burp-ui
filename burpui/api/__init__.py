--- conflicted
+++ resolved
@@ -25,8 +25,6 @@
     basestring = str
 
 
-<<<<<<< HEAD
-=======
 # Implement a "parallel loop" routine either with gipc or multiprocessing
 # depending if we are under gunicorn or not
 if IS_GUNICORN:
@@ -95,7 +93,6 @@
         return ret
 
 
->>>>>>> 051b70cf
 def cache_key():
     return '{}-{}-{}'.format(current_user.get_id(), request.path, request.values)
 

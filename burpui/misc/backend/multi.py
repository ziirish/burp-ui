# -*- coding: utf8 -*-
import re
import socket
import errno
import time
import struct
import traceback
try:
    import cPickle as pickle
except ImportError:
    import pickle
try:
    import ujson as json
except ImportError:
    import json

from six import iteritems

from .interface import BUIbackend
from ...exceptions import BUIserverException
from ..._compat import IS_GUNICORN, ConfigParser, local


class Burp(BUIbackend):
    """The :class:`burpui.misc.backend.multi.Burp` class provides a consistent
    backend to interact with ``agents``.

    It is actually the *real* multi backend implementing the
    :class:`burpui.misc.backend.interface.BUIbackend` class.

    For each agent found in the configuration, it will load a
    :class:`burpui.misc.backend.multi.NClient` class.

    :param server: ``Burp-UI`` server instance in order to access logger
                   and/or some global settings
    :type server: :class:`burpui.server.BUIServer`

    :param conf: Configuration file to use
    :type conf: str
    """

    def __init__(self, server=None, conf=None):
        self.app = server
        self.acl_handler = False
        self.set_logger(self.app.logger)
        self.acl_handler = server.acl_handler
        self.servers = {}
        self.app.config['SERVERS'] = []
        self.running = {}
        if conf:
            config = ConfigParser.ConfigParser()
            with open(conf) as fp:
                config.readfp(fp)
                for sec in config.sections():
                    r = re.match('^Agent:(.+)$', sec)
                    if r:
                        ssl = False
                        host = self._safe_config_get(config.get, 'host', sec)
                        port = self._safe_config_get(config.getint, 'port', sec, cast=int)
                        password = self._safe_config_get(config.get, 'password', sec)
                        ssl = self._safe_config_get(config.getboolean, 'ssl', sec, cast=bool)
                        timeout = self._safe_config_get(config.getint, 'timeout', sec, cast=int)

                        self.servers[r.group(1)] = NClient(self.app, host, port, password, ssl, timeout)

        self.app.logger.debug(self.servers)
        for (key, serv) in iteritems(self.servers):
            self.app.config['SERVERS'].append(key)

    def status(self, query='\n', agent=None):
        """See :func:`burpui.misc.backend.interface.BUIbackend.status`"""
        return self.servers[agent].status(query)

    def get_backup_logs(self, number, client, forward=False, agent=None):
        """See :func:`burpui.misc.backend.interface.BUIbackend.get_backup_logs`"""
        return self.servers[agent].get_backup_logs(number, client, forward)

    def get_clients_report(self, clients, agent=None):
        """See :func:`burpui.misc.backend.interface.BUIbackend.get_clients_report`"""
        return self.servers[agent].get_clients_report(clients)

    def get_counters(self, name=None, agent=None):
        """See :func:`burpui.misc.backend.interface.BUIbackend.get_counters`"""
        return self.servers[agent].get_counters(name)

    def is_backup_running(self, name=None, agent=None):
        """See :func:`burpui.misc.backend.interface.BUIbackend.is_backup_running`"""
        return self.servers[agent].is_backup_running(name)

    def _backup_running_parallel(self):
        """Use :mod:`multiprocessing` or :mod:`gevent` to retrieve a list of
        running backups
        """
        if IS_GUNICORN:
            import gevent
            from gevent.queue import Queue
        else:
<<<<<<< HEAD
            r = {}
            for a in self.servers:
                r[a] = self.servers[a].is_one_backup_running(a)
=======
            import multiprocessing
            Queue = multiprocessing.Queue

        r = {}
        output = Queue()

        def get_running(a, i, output):
            output.put((i, self.servers[a].is_one_backup_running(a)))

        # If we are running under gunicorn, use a gevent-safe method
        if IS_GUNICORN:
            processes = [
                (
                    gevent.spawn(
                        get_running,
                        a,
                        i,
                        output
                    ),
                    a
                ) for (i, a) in enumerate(self.servers)
            ]
            greens = [p for (p, a) in processes]
            gevent.joinall(greens)
        else:
            processes = [
                (
                    multiprocessing.Process(
                        target=get_running,
                        args=(a, i, output)
                    ),
                    a
                ) for (i, a) in enumerate(self.servers)
            ]
            [p.start() for (p, a) in processes]
            [p.join() for (p, a) in processes]

        results = [output.get() for (p, a) in processes]
        results.sort()

        for (i, (p, a)) in enumerate(processes):
            # results contains a tuple (index, response) so we 'split' it
            _, r[a] = results[i]

        return r

    def is_one_backup_running(self, agent=None):
        """See :func:`burpui.misc.backend.interface.BUIbackend.is_one_backup_running`"""
        r = []
        if agent:
            r = self.servers[agent].is_one_backup_running(agent)
            self.running[agent] = r
        else:
            r = self._backup_running_parallel()

>>>>>>> 051b70cf
            self.running = r
        self.refresh = time.time()
        return r

    def get_all_clients(self, agent=None):
        """See :func:`burpui.misc.backend.interface.BUIbackend.get_all_clients`"""
        if agent not in self.servers:
            return []
        return self.servers[agent].get_all_clients()

    def get_client(self, name=None, agent=None):
        """See :func:`burpui.misc.backend.interface.BUIbackend.get_client`"""
        return self.servers[agent].get_client(name)

    def get_tree(self, name=None, backup=None, root=None, agent=None):
        """See :func:`burpui.misc.backend.interface.BUIbackend.get_tree`"""
        return self.servers[agent].get_tree(name, backup, root)

    def restore_files(self, name=None, backup=None, files=None, strip=None, archive='zip', password=None, agent=None):
        """See :func:`burpui.misc.backend.interface.BUIbackend.restore_files`"""
        return self.servers[agent].restore_files(name, backup, files, strip, archive, password)

    def read_conf_cli(self, client=None, conf=None, agent=None):
        """See :func:`burpui.misc.backend.interface.BUIbackend.read_conf_cli`"""
        return self.servers[agent].read_conf_cli(client, conf)

    def read_conf_srv(self, conf=None, agent=None):
        """See :func:`burpui.misc.backend.interface.BUIbackend.read_conf_srv`"""
        return self.servers[agent].read_conf_srv(conf)

    def store_conf_cli(self, data, client=None, conf=None, agent=None):
        """See :func:`burpui.misc.backend.interface.BUIbackend.store_conf_cli`"""
        return self.servers[agent].store_conf_cli(data, client, conf)

    def store_conf_srv(self, data, conf=None, agent=None):
        """See :func:`burpui.misc.backend.interface.BUIbackend.store_conf_srv`"""
        return self.servers[agent].store_conf_srv(data, conf)

    def expand_path(self, path=None, client=None, agent=None):
        """See :func:`burpui.misc.backend.interface.BUIbackend.expand_path`"""
        return self.servers[agent].expand_path(path, client)

    def delete_client(self, client=None, agent=None):
        """See :func:`burpui.misc.backend.interface.BUIbackend.delete_client`"""
        return self.servers[agent].delete_client(client)

    def clients_list(self, agent=None):
        """See :func:`burpui.misc.backend.interface.BUIbackend.clients_list`"""
        return self.servers[agent].clients_list()

    def get_parser_attr(self, attr=None, agent=None):
        """See :func:`burpui.misc.backend.interface.BUIbackend.get_parser_attr`"""
        return self.servers[agent].get_parser_attr(attr)

    def schedule_restore(self, name=None, backup=None, files=None, strip=None, force=None, prefix=None, restoreto=None, agent=None):
        """See :func:`burpui.misc.backend.interface.BUIbackend.schedule_restore`"""
        return self.servers[agent].schedule_restore(name, backup, files, strip, force, prefix, restoreto)

<<<<<<< HEAD
    def get_client_version(self, agent=None):
        """See :func:`burpui.misc.backend.interface.BUIbackend.get_client_version`"""
        if not agent:
            r = {}
            for (key, serv) in iteritems(self.servers):
                v = serv.get_client_version() or None
                r[key] = v
            return r
=======
    def _get_version_parallel(self, method=None):
        """Use :mod:`multiprocessing` or :mod:`gevent` to retrieve versions"""
        if IS_GUNICORN:
            import gevent
            from gevent.queue import Queue
        else:
            import multiprocessing
            Queue = multiprocessing.Queue

        if not method:
            raise BUIserverException('Wrong method call')

        r = {}
        output = Queue()

        def get_client_vers(key, i, output):
            output.put((i, self.servers[key].get_client_version()))

        def get_server_vers(key, i, output):
            output.put((i, self.servers[key].get_server_version()))

        if method == 'get_client_version':
            func = get_client_vers
        else:
            func = get_server_vers

        # If we are running under gunicorn, use a gevent-safe method
        if IS_GUNICORN:
            processes = [
                (
                    gevent.spawn(
                        func,
                        k,
                        i,
                        output
                    ),
                    k
                ) for (i, (k, s)) in enumerate(iteritems(self.servers))
            ]
            greens = [p for (p, a) in processes]
            gevent.joinall(greens)
        else:
            processes = [
                (
                    multiprocessing.Process(
                        target=func,
                        args=(k, i, output)
                    ),
                    k
                ) for (i, (k, s)) in enumerate(iteritems(self.servers))
            ]
            [p.start() for (p, k) in processes]
            [p.join() for (p, k) in processes]

        results = [output.get() for (p, k) in processes]
        results.sort()

        for (i, (p, k)) in enumerate(processes):
            _, r[k] = results[i]

        return r

    def get_client_version(self, agent=None):
        """See :func:`burpui.misc.backend.interface.BUIbackend.get_client_version`"""
        if not agent:
            return self._get_version_parallel('get_client_version')
>>>>>>> 051b70cf
        return self.servers[agent].get_client_version()

    def get_server_version(self, agent=None):
        """See :func:`burpui.misc.backend.interface.BUIbackend.get_server_version`"""
        if not agent:
<<<<<<< HEAD
            r = {}
            for (key, serv) in iteritems(self.servers):
                v = serv.get_server_version() or None
                r[key] = v
            return r
=======
            return self._get_version_parallel('get_server_version')
>>>>>>> 051b70cf
        return self.servers[agent].get_server_version()


class NClient(BUIbackend, local):
    """The :class:`burpui.misc.backend.multi.NClient` class provides a
    consistent backend to interact with ``agents``.

    It acts as a proxy so it works with any agent running a backend implementing
    the :class:`burpui.misc.backend.interface.BUIbackend` class.

    :param app: The application context
    :type app: :class:`burpui.server.BUIServer`

    :param host: Address of the remote agent
    :type host: str

    :param port: Port of the remote agent
    :type port: int

    :param password: Secret between the agent and the burp-ui server
    :type password: str

    :param ssl: Use SSL to communicate with the agent
    :type ssl: bool
    """

    def __init__(self, app=None, host=None, port=None, password=None, ssl=None, timeout=5):
        self.host = host
        self.port = port
        self.password = password
        self.ssl = ssl
        self.connected = False
        self.app = app
        self.timeout = timeout or 5

    def conn(self, notimeout=False):
        """Connects to the agent if needed"""
        try:
            if self.connected:
                return
            self.sock = self.do_conn(notimeout)
            self.connected = True
            self.app.logger.debug('OK, connected to agent %s:%s', self.host, self.port)
        except Exception as e:
            self.connected = False
            self.app.logger.error('Could not connect to %s:%s => %s', self.host, self.port, str(e))

    def do_conn(self, notimeout=False):
        """Do the actual connection to the agent"""
        ret = None
        if self.ssl:
            import ssl
            s = socket.socket(socket.AF_INET, socket.SOCK_STREAM)
            if not notimeout:
                s.settimeout(self.timeout)
            s.setsockopt(socket.IPPROTO_TCP, socket.TCP_NODELAY, 1)
            ret = ssl.wrap_socket(s, cert_reqs=ssl.CERT_NONE, ssl_version=ssl.PROTOCOL_SSLv23)
            try:
                ret.connect((self.host, self.port))
            except Exception as e:
                self.app.logger.error('ERROR: %s', str(e))
                raise e
        else:
            if not notimeout:
                ret = socket.create_connection((self.host, self.port), timeout=self.timeout)
            else:
                ret = socket.create_connection((self.host, self.port))
            ret.setsockopt(socket.IPPROTO_TCP, socket.TCP_NODELAY, 1)
        return ret

    def ping(self):
        """Check if we are connected to the agent"""
        self.conn()
        res = self.connected
        return res

    def close(self, force=True):
        """Disconnect from the agent"""
        if self.connected and force:
            self.sock.sendall(struct.pack('!Q', 2))
            self.sock.sendall(b'RE')
            self.sock.shutdown(socket.SHUT_RDWR)
            self.sock.close()
            self.connected = False

    def do_command(self, data=None, restarted=False):
        """Send a command to the remote agent"""
        self.conn()
        res = '[]'
        toclose = False
        if not data or not self.connected:
            return res
        try:
            data['password'] = self.password
            if data['func'] == 'restore_files':
                self.close()
                self.conn(True)
            raw = json.dumps(data)
            length = len(raw)
            self.sock.sendall(struct.pack('!Q', length))
            self.sock.sendall(raw.encode('UTF-8'))
            self.app.logger.debug("Sending: %s", raw)
            tmp = self.sock.recv(2).decode('UTF-8')
            self.app.logger.debug("recv: '%s'", tmp)
            if 'ER' == tmp:
                lengthbuf = self.sock.recv(8)
                length, = struct.unpack('!Q', lengthbuf)
                err = self.recvall(length).decode('UTF-8')
                raise BUIserverException(err)
            if 'OK' != tmp:
                self.app.logger.debug('Ooops, unsuccessful!')
                return res
            self.app.logger.debug("Data sent successfully")
            tmp = 'OK'
            if data['func'] == 'restore_files':
                tmp = self.sock.recv(2)
            lengthbuf = self.sock.recv(8)
            length, = struct.unpack('!Q', lengthbuf)
            if data['func'] == 'restore_files':
                err = None
                if tmp == 'KO':
                    err = self.recvall(length).decode('UTF-8')
                res = (self.sock, length, err)
                self.connected = False
            else:
                res = self.recvall(length).decode('UTF-8')
        except BUIserverException as e:
            raise e
        except IOError as e:
            if not restarted and e.errno == errno.EPIPE:
                self.connected = False
                return self.do_command(data, True)
            elif e.errno == errno.ECONNRESET:
                self.connected = False
                self.app.logger.error('!!! {} !!!\nPlease check your SSL configuration on both sides!'.format(str(e)))
            else:
                toclose = True
                self.app.logger.error('!!! {} !!!\n{}'.format(str(e), traceback.format_exc()))
        except socket.timeout as e:
            if self.app.gunicorn and not restarted:
                self.connected = False
                return self.do_command(data, True)
            toclose = True
            self.app.logger.error('!!! {} !!!\n{}'.format(str(e), traceback.format_exc()))
        except Exception as e:
            toclose = True
            self.app.logger.error('!!! {} !!!\n{}'.format(str(e), traceback.format_exc()))
        finally:
            self.close(toclose)

        return res

    def recvall(self, length=1024):
        """Read the answer of the agent"""
        buf = b''
        bsize = 1024
        received = 0
        if length < bsize:
            bsize = length
        while received < length:
            newbuf = self.sock.recv(bsize)
            if not newbuf:
                return None
            buf += newbuf
            received += len(newbuf)
        return buf

    """
    Utilities functions
    """

    def status(self, query='\n', agent=None):
        """See :func:`burpui.misc.backend.interface.BUIbackend.status`"""
        data = {'func': 'status', 'args': {'query': query}}
        return json.loads(self.do_command(data))

    def get_backup_logs(self, number, client, forward=False, agent=None):
        """See :func:`burpui.misc.backend.interface.BUIbackend.get_backup_logs`"""
        data = {'func': 'get_backup_logs', 'args': {'number': number, 'client': client, 'forward': forward}}
        return json.loads(self.do_command(data))

    def get_clients_report(self, clients, agent=None):
        """See :func:`burpui.misc.backend.interface.BUIbackend.get_clients_report`"""
        data = {'func': 'get_clients_report', 'args': {'clients': clients}}
        return json.loads(self.do_command(data))

    def get_counters(self, name=None, agent=None):
        """See :func:`burpui.misc.backend.interface.BUIbackend.get_counters`"""
        data = {'func': 'get_counters', 'args': {'name': name}}
        return json.loads(self.do_command(data))

    def is_backup_running(self, name=None, agent=None):
        """See :func:`burpui.misc.backend.interface.BUIbackend.is_backup_running`"""
        data = {'func': 'is_backup_running', 'args': {'name': name}}
        return json.loads(self.do_command(data))

    def is_one_backup_running(self, agent=None):
        """See :func:`burpui.misc.backend.interface.BUIbackend.is_one_backup_running`"""
        data = {'func': 'is_one_backup_running', 'args': {'agent': agent}}
        return json.loads(self.do_command(data))

    def get_all_clients(self, agent=None):
        """See :func:`burpui.misc.backend.interface.BUIbackend.get_all_clients`"""
        data = {'func': 'get_all_clients', 'args': None}
        return json.loads(self.do_command(data))

    def get_client(self, name=None, agent=None):
        """See :func:`burpui.misc.backend.interface.BUIbackend.get_client`"""
        data = {'func': 'get_client', 'args': {'name': name}}
        return json.loads(self.do_command(data))

    def get_tree(self, name=None, backup=None, root=None, agent=None):
        """See :func:`burpui.misc.backend.interface.BUIbackend.get_tree`"""
        data = {'func': 'get_tree', 'args': {'name': name, 'backup': backup, 'root': root}}
        return json.loads(self.do_command(data))

    def restore_files(self, name=None, backup=None, files=None, strip=None, archive='zip', password=None, agent=None):
        """See :func:`burpui.misc.backend.interface.BUIbackend.restore_files`"""
        data = {'func': 'restore_files', 'args': {'name': name, 'backup': backup, 'files': files, 'strip': strip, 'archive': archive, 'password': password}}
        return self.do_command(data)

    def read_conf_cli(self, client=None, conf=None, agent=None):
        """See :func:`burpui.misc.backend.interface.BUIbackend.read_conf_cli`"""
        data = {'func': 'read_conf_cli', 'args': {'conf': conf, 'client': client}}
        return json.loads(self.do_command(data))

    def read_conf_srv(self, conf=None, agent=None):
        """See :func:`burpui.misc.backend.interface.BUIbackend.read_conf_srv`"""
        data = {'func': 'read_conf_srv', 'args': {'conf': conf}}
        return json.loads(self.do_command(data))

    def store_conf_cli(self, data, client=None, conf=None, agent=None):
        """See :func:`burpui.misc.backend.interface.BUIbackend.store_conf_cli`"""
        # serialize data as it is a nested dict
        # TODO: secure the serialization
        from base64 import b64encode
        data = {'func': 'store_conf_cli', 'args': b64encode(pickle.dumps({'data': data, 'conf': conf, 'client': client}, -1)), 'pickled': True}
        return json.loads(self.do_command(data))

    def store_conf_srv(self, data, conf=None, agent=None):
        """See :func:`burpui.misc.backend.interface.BUIbackend.store_conf_srv`"""
        # serialize data as it is a nested dict
        # TODO: secure the serialization
        from base64 import b64encode
        data = {'func': 'store_conf_srv', 'args': b64encode(pickle.dumps({'data': data, 'conf': conf}, -1)), 'pickled': True}
        return json.loads(self.do_command(data))

    def expand_path(self, path=None, client=None, agent=None):
        """See :func:`burpui.misc.backend.interface.BUIbackend.expand_path`"""
        data = {'func': 'expand_path', 'args': {'path': path, 'client': client}}
        return json.loads(self.do_command(data))

    def delete_client(self, client=None, agent=None):
        """See :func:`burpui.misc.backend.interface.BUIbackend.delete_client`"""
        data = {'func': 'delete_client', 'args': {'client': client}}
        return json.loads(self.do_command(data))

    def clients_list(self, agent=None):
        """See :func:`burpui.misc.backend.interface.BUIbackend.clients_list`"""
        data = {'func': 'clients_list', 'args': None}
        return json.loads(self.do_command(data))

    def get_parser_attr(self, attr=None, agent=None):
        """See :func:`burpui.misc.backend.interface.BUIbackend.get_parser_attr`"""
        data = {'func': 'get_parser_attr', 'args': {'attr': attr}}
        return json.loads(self.do_command(data))

    def schedule_restore(self, name=None, backup=None, files=None, strip=None, force=None, prefix=None, restoreto=None, agent=None):
        """See :func:`burpui.misc.backend.interface.BUIbackend.schedule_restore`"""
        data = {'func': 'schedule_restore', 'args': {'name': name, 'backup': backup, 'files': files, 'strip': strip, 'force': force, 'prefix': prefix, 'restoreto': restoreto}}
        return json.loads(self.do_command(data))

    def get_client_version(self, agent=None):
        """See :func:`burpui.misc.backend.interface.BUIbackend.get_client_version`"""
        data = {'func': 'get_client_version', 'args': None}
        return json.loads(self.do_command(data))

    def get_server_version(self, agent=None):
        """See :func:`burpui.misc.backend.interface.BUIbackend.get_server_version`"""
        data = {'func': 'get_server_version', 'args': None}
        return json.loads(self.do_command(data))<|MERGE_RESOLUTION|>--- conflicted
+++ resolved
@@ -95,11 +95,6 @@
             import gevent
             from gevent.queue import Queue
         else:
-<<<<<<< HEAD
-            r = {}
-            for a in self.servers:
-                r[a] = self.servers[a].is_one_backup_running(a)
-=======
             import multiprocessing
             Queue = multiprocessing.Queue
 
@@ -155,7 +150,6 @@
         else:
             r = self._backup_running_parallel()
 
->>>>>>> 051b70cf
             self.running = r
         self.refresh = time.time()
         return r
@@ -214,16 +208,6 @@
         """See :func:`burpui.misc.backend.interface.BUIbackend.schedule_restore`"""
         return self.servers[agent].schedule_restore(name, backup, files, strip, force, prefix, restoreto)
 
-<<<<<<< HEAD
-    def get_client_version(self, agent=None):
-        """See :func:`burpui.misc.backend.interface.BUIbackend.get_client_version`"""
-        if not agent:
-            r = {}
-            for (key, serv) in iteritems(self.servers):
-                v = serv.get_client_version() or None
-                r[key] = v
-            return r
-=======
     def _get_version_parallel(self, method=None):
         """Use :mod:`multiprocessing` or :mod:`gevent` to retrieve versions"""
         if IS_GUNICORN:
@@ -290,21 +274,12 @@
         """See :func:`burpui.misc.backend.interface.BUIbackend.get_client_version`"""
         if not agent:
             return self._get_version_parallel('get_client_version')
->>>>>>> 051b70cf
         return self.servers[agent].get_client_version()
 
     def get_server_version(self, agent=None):
         """See :func:`burpui.misc.backend.interface.BUIbackend.get_server_version`"""
         if not agent:
-<<<<<<< HEAD
-            r = {}
-            for (key, serv) in iteritems(self.servers):
-                v = serv.get_server_version() or None
-                r[key] = v
-            return r
-=======
             return self._get_version_parallel('get_server_version')
->>>>>>> 051b70cf
         return self.servers[agent].get_server_version()
 
 
